--- conflicted
+++ resolved
@@ -15,25 +15,19 @@
 
 
 int main() {
-<<<<<<< HEAD
 
     TestObservablePropertyFromThis().test_all();
 
     //TestEvent().test_all();
     //TestObservableProperty().test_all();
 	/*TestMultiObserver().test_all();
-=======
-    TestEvent().test_all();
-    TestObservableProperty().test_all();
-	TestMultiObserver().test_all();
->>>>>>> 4417399b
 	TestReactiveProperty().test_all();
 
     TestBindableProperty().test_all();
 
 
 
-	BenchmarkOwnedProperty().benchmark_all();
+	BenchmarkOwnedProperty().benchmark_all();*/
 
     return 0;
 }